--- conflicted
+++ resolved
@@ -2,11 +2,7 @@
 device = "cuda"
 fast_dev_run = false
 regenerate = true
-<<<<<<< HEAD
-tune = false
-=======
 tune = true
->>>>>>> 91cb632c
 log = false
 predict = false
 evaluate = false
@@ -44,11 +40,7 @@
 split_on = "src_subject_id" # sample_id, site_id
 
 [preprocess]
-<<<<<<< HEAD
-null_cutoff = 0.50 # 279
-=======
 null_cutoff = 0.25
->>>>>>> 91cb632c
 columns_to_drop = [
     "_nm",
     "_nt",
@@ -78,9 +70,6 @@
 multiprocessing_context = "fork"
 
 [tuner]
-<<<<<<< HEAD
-n_trials = 64
-=======
 n_trials = 128
 [tuner.methods]
 0 = "linear"
@@ -88,7 +77,6 @@
 2 = "rnn"
 3 = "lstm"
 4 = "transformer"
->>>>>>> 91cb632c
 
 [trainer]
 gradient_clip_val = 1.0
@@ -139,16 +127,12 @@
 [hyperparameters.model.dropout]
 name = "dropout"
 low = 0.0
-<<<<<<< HEAD
 high = 0.75
 [hyperparameters.model.l1_lambda]
 name = "l1_lambda"
 low = 1e-7
 high = 1e-1
 log = true
-=======
-high = 0.90
->>>>>>> 91cb632c
 [hyperparameters.model.num_layers]
 name = "num_layers"
 low = 1
@@ -193,11 +177,7 @@
 shap_values = "shap/values.parquet"
 group_shap_values = "shap/group_values.parquet"
 shap_coef = "shap/coefficients.parquet"
-<<<<<<< HEAD
 group_shap_coef = "shap/group_coefficients.parquet"
-=======
-group_shap_coef = "group_coefficients.parquet"
->>>>>>> 91cb632c
 
 [features]
 [features.mh_p_cbcl]
