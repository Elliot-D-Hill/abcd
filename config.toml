--- conflicted
+++ resolved
@@ -28,10 +28,7 @@
     # "site",
     # "mri",
     # "questions",
-<<<<<<< HEAD
-=======
     "questions_mri_all",
->>>>>>> 655f554d
     # "questions_mri",
     # "questions_symptoms",
     # "symptoms",
@@ -72,10 +69,6 @@
 
 [tuner]
 n_trials = 128
-<<<<<<< HEAD
-sampler = "tpe"
-=======
->>>>>>> 655f554d
 
 [trainer]
 gradient_clip_val = 1.0
