--- conflicted
+++ resolved
@@ -127,16 +127,10 @@
         if self.propensity:
             loss = loss * propensity
         loss = loss.mean()
-        metrics = {f"{step}_loss": loss.item()}
         if step == "val":
             self.auroc(outputs, labels)
-<<<<<<< HEAD
             self.log("val_auroc", self.auroc, prog_bar=True, sync_dist=True)
         self.log(f"{step}_loss", loss, prog_bar=True, sync_dist=True)
-=======
-            metrics["val_auroc"] = self.auroc(outputs, labels).item()
-        self.log_dict(metrics, prog_bar=True, sync_dist=True)
->>>>>>> 3f2b4dcf
         return loss
 
     def training_step(self, batch, batch_idx):
