--- conflicted
+++ resolved
@@ -1,9 +1,6 @@
-<<<<<<< HEAD
-import numpy as np
-=======
 from typing import cast
 
->>>>>>> ccf65e07
+import numpy as np
 import optuna
 import polars as pl
 from optuna.integration import PyTorchLightningPruningCallback
