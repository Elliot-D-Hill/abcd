--- conflicted
+++ resolved
@@ -8,20 +8,11 @@
 from abcd.dataset import ABCDDataModule
 from abcd.model import Network, make_trainer
 
-<<<<<<< HEAD
-METHODS = {0: "linear", 1: "mlp", 2: "rnn", 3: "lstm", 4: "transformer"}
-
-=======
->>>>>>> 91cb632c
 
 def make_params(trial: optuna.Trial, cfg: Config):
     hparams = cfg.hyperparameters
     method_index = trial.suggest_int(**hparams.model.method)
-<<<<<<< HEAD
-    cfg.model.method = METHODS[method_index]
-=======
     cfg.model.method = cfg.tuner.methods[method_index]
->>>>>>> 91cb632c
     cfg.model.hidden_dim = trial.suggest_int(**hparams.model.hidden_dim)
     cfg.model.num_layers = trial.suggest_int(**hparams.model.num_layers)
     cfg.model.dropout = trial.suggest_float(**hparams.model.dropout)
